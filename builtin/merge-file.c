--- conflicted
+++ resolved
@@ -27,15 +27,7 @@
 	mmbuffer_t result = {NULL, 0};
 	xmparam_t xmp = {{XDF_NEED_MINIMAL}};
 	int ret = 0, i = 0, to_stdout = 0;
-<<<<<<< HEAD
 	int quiet = 0;
-	int nongit;
-=======
-	int level = XDL_MERGE_ZEALOUS_ALNUM;
-	int style = 0, quiet = 0;
-	int favor = 0;
-
->>>>>>> 8dfa51b6
 	struct option options[] = {
 		OPT_BOOLEAN('p', "stdout", &to_stdout, "send results to standard output"),
 		OPT_SET_INT(0, "diff3", &xmp.style, "use a diff3 based merge", XDL_MERGE_DIFF3),
@@ -53,16 +45,11 @@
 		OPT_END(),
 	};
 
-<<<<<<< HEAD
 	xmp.level = XDL_MERGE_ZEALOUS_ALNUM;
 	xmp.style = 0;
 	xmp.favor = 0;
 
-	prefix = setup_git_directory_gently(&nongit);
-	if (!nongit) {
-=======
 	if (startup_info->have_repository) {
->>>>>>> 8dfa51b6
 		/* Read the configuration file */
 		git_config(git_xmerge_config, NULL);
 		if (0 <= git_xmerge_style)
