#ifndef CACHE_H
#define CACHE_H

#include "git-compat-util.h"
#include "strbuf.h"
#include "hash.h"
#include "advice.h"

#include SHA1_HEADER
#ifndef git_SHA_CTX
#define git_SHA_CTX	SHA_CTX
#define git_SHA1_Init	SHA1_Init
#define git_SHA1_Update	SHA1_Update
#define git_SHA1_Final	SHA1_Final
#endif

#include <zlib.h>
#if defined(NO_DEFLATE_BOUND) || ZLIB_VERNUM < 0x1200
#define deflateBound(c,s)  ((s) + (((s) + 7) >> 3) + (((s) + 63) >> 6) + 11)
#endif

void git_inflate_init(z_streamp strm);
void git_inflate_end(z_streamp strm);
int git_inflate(z_streamp strm, int flush);

#if defined(DT_UNKNOWN) && !defined(NO_D_TYPE_IN_DIRENT)
#define DTYPE(de)	((de)->d_type)
#else
#undef DT_UNKNOWN
#undef DT_DIR
#undef DT_REG
#undef DT_LNK
#define DT_UNKNOWN	0
#define DT_DIR		1
#define DT_REG		2
#define DT_LNK		3
#define DTYPE(de)	DT_UNKNOWN
#endif

/* unknown mode (impossible combination S_IFIFO|S_IFCHR) */
#define S_IFINVALID     0030000

/*
 * A "directory link" is a link to another git directory.
 *
 * The value 0160000 is not normally a valid mode, and
 * also just happens to be S_IFDIR + S_IFLNK
 *
 * NOTE! We *really* shouldn't depend on the S_IFxxx macros
 * always having the same values everywhere. We should use
 * our internal git values for these things, and then we can
 * translate that to the OS-specific value. It just so
 * happens that everybody shares the same bit representation
 * in the UNIX world (and apparently wider too..)
 */
#define S_IFGITLINK	0160000
#define S_ISGITLINK(m)	(((m) & S_IFMT) == S_IFGITLINK)

/*
 * Intensive research over the course of many years has shown that
 * port 9418 is totally unused by anything else. Or
 *
 *	Your search - "port 9418" - did not match any documents.
 *
 * as www.google.com puts it.
 *
 * This port has been properly assigned for git use by IANA:
 * git (Assigned-9418) [I06-050728-0001].
 *
 *	git  9418/tcp   git pack transfer service
 *	git  9418/udp   git pack transfer service
 *
 * with Linus Torvalds <torvalds@osdl.org> as the point of
 * contact. September 2005.
 *
 * See http://www.iana.org/assignments/port-numbers
 */
#define DEFAULT_GIT_PORT 9418

/*
 * Basic data structures for the directory cache
 */

#define CACHE_SIGNATURE 0x44495243	/* "DIRC" */
struct cache_header {
	unsigned int hdr_signature;
	unsigned int hdr_version;
	unsigned int hdr_entries;
};

/*
 * The "cache_time" is just the low 32 bits of the
 * time. It doesn't matter if it overflows - we only
 * check it for equality in the 32 bits we save.
 */
struct cache_time {
	unsigned int sec;
	unsigned int nsec;
};

/*
 * dev/ino/uid/gid/size are also just tracked to the low 32 bits
 * Again - this is just a (very strong in practice) heuristic that
 * the inode hasn't changed.
 *
 * We save the fields in big-endian order to allow using the
 * index file over NFS transparently.
 */
struct ondisk_cache_entry {
	struct cache_time ctime;
	struct cache_time mtime;
	unsigned int dev;
	unsigned int ino;
	unsigned int mode;
	unsigned int uid;
	unsigned int gid;
	unsigned int size;
	unsigned char sha1[20];
	unsigned short flags;
	char name[FLEX_ARRAY]; /* more */
};

/*
 * This struct is used when CE_EXTENDED bit is 1
 * The struct must match ondisk_cache_entry exactly from
 * ctime till flags
 */
struct ondisk_cache_entry_extended {
	struct cache_time ctime;
	struct cache_time mtime;
	unsigned int dev;
	unsigned int ino;
	unsigned int mode;
	unsigned int uid;
	unsigned int gid;
	unsigned int size;
	unsigned char sha1[20];
	unsigned short flags;
	unsigned short flags2;
	char name[FLEX_ARRAY]; /* more */
};

struct cache_entry {
	struct cache_time ce_ctime;
	struct cache_time ce_mtime;
	unsigned int ce_dev;
	unsigned int ce_ino;
	unsigned int ce_mode;
	unsigned int ce_uid;
	unsigned int ce_gid;
	unsigned int ce_size;
	unsigned int ce_flags;
	unsigned char sha1[20];
	struct cache_entry *next;
	char name[FLEX_ARRAY]; /* more */
};

#define CE_NAMEMASK  (0x0fff)
#define CE_STAGEMASK (0x3000)
#define CE_EXTENDED  (0x4000)
#define CE_VALID     (0x8000)
#define CE_STAGESHIFT 12

/*
 * Range 0xFFFF0000 in ce_flags is divided into
 * two parts: in-memory flags and on-disk ones.
 * Flags in CE_EXTENDED_FLAGS will get saved on-disk
 * if you want to save a new flag, add it in
 * CE_EXTENDED_FLAGS
 *
 * In-memory only flags
 */
#define CE_UPDATE    (0x10000)
#define CE_REMOVE    (0x20000)
#define CE_UPTODATE  (0x40000)
#define CE_ADDED     (0x80000)

#define CE_HASHED    (0x100000)
#define CE_UNHASHED  (0x200000)
#define CE_CONFLICTED (0x800000)

/* Only remove in work directory, not index */
#define CE_WT_REMOVE (0x400000)

#define CE_UNPACKED  (0x1000000)

/*
 * Extended on-disk flags
 */
#define CE_INTENT_TO_ADD 0x20000000
#define CE_SKIP_WORKTREE 0x40000000
/* CE_EXTENDED2 is for future extension */
#define CE_EXTENDED2 0x80000000

#define CE_EXTENDED_FLAGS (CE_INTENT_TO_ADD | CE_SKIP_WORKTREE)

/*
 * Safeguard to avoid saving wrong flags:
 *  - CE_EXTENDED2 won't get saved until its semantic is known
 *  - Bits in 0x0000FFFF have been saved in ce_flags already
 *  - Bits in 0x003F0000 are currently in-memory flags
 */
#if CE_EXTENDED_FLAGS & 0x803FFFFF
#error "CE_EXTENDED_FLAGS out of range"
#endif

/*
 * Copy the sha1 and stat state of a cache entry from one to
 * another. But we never change the name, or the hash state!
 */
#define CE_STATE_MASK (CE_HASHED | CE_UNHASHED)
static inline void copy_cache_entry(struct cache_entry *dst, struct cache_entry *src)
{
	unsigned int state = dst->ce_flags & CE_STATE_MASK;

	/* Don't copy hash chain and name */
	memcpy(dst, src, offsetof(struct cache_entry, next));

	/* Restore the hash state */
	dst->ce_flags = (dst->ce_flags & ~CE_STATE_MASK) | state;
}

static inline unsigned create_ce_flags(size_t len, unsigned stage)
{
	if (len >= CE_NAMEMASK)
		len = CE_NAMEMASK;
	return (len | (stage << CE_STAGESHIFT));
}

static inline size_t ce_namelen(const struct cache_entry *ce)
{
	size_t len = ce->ce_flags & CE_NAMEMASK;
	if (len < CE_NAMEMASK)
		return len;
	return strlen(ce->name + CE_NAMEMASK) + CE_NAMEMASK;
}

#define ce_size(ce) cache_entry_size(ce_namelen(ce))
#define ondisk_ce_size(ce) (((ce)->ce_flags & CE_EXTENDED) ? \
			    ondisk_cache_entry_extended_size(ce_namelen(ce)) : \
			    ondisk_cache_entry_size(ce_namelen(ce)))
#define ce_stage(ce) ((CE_STAGEMASK & (ce)->ce_flags) >> CE_STAGESHIFT)
#define ce_uptodate(ce) ((ce)->ce_flags & CE_UPTODATE)
#define ce_skip_worktree(ce) ((ce)->ce_flags & CE_SKIP_WORKTREE)
#define ce_mark_uptodate(ce) ((ce)->ce_flags |= CE_UPTODATE)

#define ce_permissions(mode) (((mode) & 0100) ? 0755 : 0644)
static inline unsigned int create_ce_mode(unsigned int mode)
{
	if (S_ISLNK(mode))
		return S_IFLNK;
	if (S_ISDIR(mode) || S_ISGITLINK(mode))
		return S_IFGITLINK;
	return S_IFREG | ce_permissions(mode);
}
static inline unsigned int ce_mode_from_stat(struct cache_entry *ce, unsigned int mode)
{
	extern int trust_executable_bit, has_symlinks;
	if (!has_symlinks && S_ISREG(mode) &&
	    ce && S_ISLNK(ce->ce_mode))
		return ce->ce_mode;
	if (!trust_executable_bit && S_ISREG(mode)) {
		if (ce && S_ISREG(ce->ce_mode))
			return ce->ce_mode;
		return create_ce_mode(0666);
	}
	return create_ce_mode(mode);
}
static inline int ce_to_dtype(const struct cache_entry *ce)
{
	unsigned ce_mode = ntohl(ce->ce_mode);
	if (S_ISREG(ce_mode))
		return DT_REG;
	else if (S_ISDIR(ce_mode) || S_ISGITLINK(ce_mode))
		return DT_DIR;
	else if (S_ISLNK(ce_mode))
		return DT_LNK;
	else
		return DT_UNKNOWN;
}
#define canon_mode(mode) \
	(S_ISREG(mode) ? (S_IFREG | ce_permissions(mode)) : \
	S_ISLNK(mode) ? S_IFLNK : S_ISDIR(mode) ? S_IFDIR : S_IFGITLINK)

#define flexible_size(STRUCT,len) ((offsetof(struct STRUCT,name) + (len) + 8) & ~7)
#define cache_entry_size(len) flexible_size(cache_entry,len)
#define ondisk_cache_entry_size(len) flexible_size(ondisk_cache_entry,len)
#define ondisk_cache_entry_extended_size(len) flexible_size(ondisk_cache_entry_extended,len)

struct index_state {
	struct cache_entry **cache;
	unsigned int cache_nr, cache_alloc, cache_changed;
	struct string_list *resolve_undo;
	struct cache_tree *cache_tree;
	struct cache_time timestamp;
	void *alloc;
	unsigned name_hash_initialized : 1,
		 initialized : 1;
	struct hash_table name_hash;
};

extern struct index_state the_index;

/* Name hashing */
extern void add_name_hash(struct index_state *istate, struct cache_entry *ce);
/*
 * We don't actually *remove* it, we can just mark it invalid so that
 * we won't find it in lookups.
 *
 * Not only would we have to search the lists (simple enough), but
 * we'd also have to rehash other hash buckets in case this makes the
 * hash bucket empty (common). So it's much better to just mark
 * it.
 */
static inline void remove_name_hash(struct cache_entry *ce)
{
	ce->ce_flags |= CE_UNHASHED;
}


#ifndef NO_THE_INDEX_COMPATIBILITY_MACROS
#define active_cache (the_index.cache)
#define active_nr (the_index.cache_nr)
#define active_alloc (the_index.cache_alloc)
#define active_cache_changed (the_index.cache_changed)
#define active_cache_tree (the_index.cache_tree)

#define read_cache() read_index(&the_index)
#define read_cache_from(path) read_index_from(&the_index, (path))
#define read_cache_preload(pathspec) read_index_preload(&the_index, (pathspec))
#define is_cache_unborn() is_index_unborn(&the_index)
#define read_cache_unmerged() read_index_unmerged(&the_index)
#define write_cache(newfd, cache, entries) write_index(&the_index, (newfd))
#define discard_cache() discard_index(&the_index)
#define unmerged_cache() unmerged_index(&the_index)
#define cache_name_pos(name, namelen) index_name_pos(&the_index,(name),(namelen))
#define add_cache_entry(ce, option) add_index_entry(&the_index, (ce), (option))
#define rename_cache_entry_at(pos, new_name) rename_index_entry_at(&the_index, (pos), (new_name))
#define remove_cache_entry_at(pos) remove_index_entry_at(&the_index, (pos))
#define remove_file_from_cache(path) remove_file_from_index(&the_index, (path))
#define add_to_cache(path, st, flags) add_to_index(&the_index, (path), (st), (flags))
#define add_file_to_cache(path, flags) add_file_to_index(&the_index, (path), (flags))
#define refresh_cache(flags) refresh_index(&the_index, (flags), NULL, NULL, NULL)
#define ce_match_stat(ce, st, options) ie_match_stat(&the_index, (ce), (st), (options))
#define ce_modified(ce, st, options) ie_modified(&the_index, (ce), (st), (options))
#define cache_name_exists(name, namelen, igncase) index_name_exists(&the_index, (name), (namelen), (igncase))
#define cache_name_is_other(name, namelen) index_name_is_other(&the_index, (name), (namelen))
#define resolve_undo_clear() resolve_undo_clear_index(&the_index)
#define unmerge_cache_entry_at(at) unmerge_index_entry_at(&the_index, at)
#define unmerge_cache(pathspec) unmerge_index(&the_index, pathspec)
#endif

enum object_type {
	OBJ_BAD = -1,
	OBJ_NONE = 0,
	OBJ_COMMIT = 1,
	OBJ_TREE = 2,
	OBJ_BLOB = 3,
	OBJ_TAG = 4,
	/* 5 for future expansion */
	OBJ_OFS_DELTA = 6,
	OBJ_REF_DELTA = 7,
	OBJ_ANY,
	OBJ_MAX,
};

static inline enum object_type object_type(unsigned int mode)
{
	return S_ISDIR(mode) ? OBJ_TREE :
		S_ISGITLINK(mode) ? OBJ_COMMIT :
		OBJ_BLOB;
}

#define GIT_DIR_ENVIRONMENT "GIT_DIR"
#define GIT_WORK_TREE_ENVIRONMENT "GIT_WORK_TREE"
#define DEFAULT_GIT_DIR_ENVIRONMENT ".git"
#define DB_ENVIRONMENT "GIT_OBJECT_DIRECTORY"
#define INDEX_ENVIRONMENT "GIT_INDEX_FILE"
#define GRAFT_ENVIRONMENT "GIT_GRAFT_FILE"
#define TEMPLATE_DIR_ENVIRONMENT "GIT_TEMPLATE_DIR"
#define CONFIG_ENVIRONMENT "GIT_CONFIG"
#define EXEC_PATH_ENVIRONMENT "GIT_EXEC_PATH"
#define CEILING_DIRECTORIES_ENVIRONMENT "GIT_CEILING_DIRECTORIES"
#define NO_REPLACE_OBJECTS_ENVIRONMENT "GIT_NO_REPLACE_OBJECTS"
#define GITATTRIBUTES_FILE ".gitattributes"
#define INFOATTRIBUTES_FILE "info/attributes"
#define ATTRIBUTE_MACRO_PREFIX "[attr]"
#define GIT_NOTES_REF_ENVIRONMENT "GIT_NOTES_REF"
#define GIT_NOTES_DEFAULT_REF "refs/notes/commits"
#define GIT_NOTES_DISPLAY_REF_ENVIRONMENT "GIT_NOTES_DISPLAY_REF"
#define GIT_NOTES_REWRITE_REF_ENVIRONMENT "GIT_NOTES_REWRITE_REF"
#define GIT_NOTES_REWRITE_MODE_ENVIRONMENT "GIT_NOTES_REWRITE_MODE"

/*
 * Repository-local GIT_* environment variables
 * The array is NULL-terminated to simplify its usage in contexts such
 * environment creation or simple walk of the list.
 * The number of non-NULL entries is available as a macro.
 */
#define LOCAL_REPO_ENV_SIZE 8
extern const char *const local_repo_env[LOCAL_REPO_ENV_SIZE + 1];

extern int is_bare_repository_cfg;
extern int is_bare_repository(void);
extern int is_inside_git_dir(void);
extern char *git_work_tree_cfg;
extern int is_inside_work_tree(void);
extern int have_git_dir(void);
extern const char *get_git_dir(void);
extern char *get_object_directory(void);
extern char *get_index_file(void);
extern char *get_graft_file(void);
extern int set_git_dir(const char *path);
extern const char *get_git_work_tree(void);
extern const char *read_gitfile_gently(const char *path);
extern void set_git_work_tree(const char *tree);

#define ALTERNATE_DB_ENVIRONMENT "GIT_ALTERNATE_OBJECT_DIRECTORIES"

extern const char **get_pathspec(const char *prefix, const char **pathspec);
extern void setup_work_tree(void);
extern const char *setup_git_directory_gently(int *);
extern const char *setup_git_directory(void);
extern const char *prefix_path(const char *prefix, int len, const char *path);
extern const char *prefix_filename(const char *prefix, int len, const char *path);
extern int check_filename(const char *prefix, const char *name);
extern void verify_filename(const char *prefix, const char *name);
extern void verify_non_filename(const char *prefix, const char *name);

#define INIT_DB_QUIET 0x0001

extern int init_db(const char *template_dir, unsigned int flags);

#define alloc_nr(x) (((x)+16)*3/2)

/*
 * Realloc the buffer pointed at by variable 'x' so that it can hold
 * at least 'nr' entries; the number of entries currently allocated
 * is 'alloc', using the standard growing factor alloc_nr() macro.
 *
 * DO NOT USE any expression with side-effect for 'x' or 'alloc'.
 */
#define ALLOC_GROW(x, nr, alloc) \
	do { \
		if ((nr) > alloc) { \
			if (alloc_nr(alloc) < (nr)) \
				alloc = (nr); \
			else \
				alloc = alloc_nr(alloc); \
			x = xrealloc((x), alloc * sizeof(*(x))); \
		} \
	} while(0)

/* Initialize and use the cache information */
extern int read_index(struct index_state *);
extern int read_index_preload(struct index_state *, const char **pathspec);
extern int read_index_from(struct index_state *, const char *path);
extern int is_index_unborn(struct index_state *);
extern int read_index_unmerged(struct index_state *);
extern int write_index(struct index_state *, int newfd);
extern int discard_index(struct index_state *);
extern int unmerged_index(const struct index_state *);
extern int verify_path(const char *path);
extern struct cache_entry *index_name_exists(struct index_state *istate, const char *name, int namelen, int igncase);
extern int index_name_pos(const struct index_state *, const char *name, int namelen);
#define ADD_CACHE_OK_TO_ADD 1		/* Ok to add */
#define ADD_CACHE_OK_TO_REPLACE 2	/* Ok to replace file/directory */
#define ADD_CACHE_SKIP_DFCHECK 4	/* Ok to skip DF conflict checks */
#define ADD_CACHE_JUST_APPEND 8		/* Append only; tree.c::read_tree() */
#define ADD_CACHE_NEW_ONLY 16		/* Do not replace existing ones */
extern int add_index_entry(struct index_state *, struct cache_entry *ce, int option);
extern void rename_index_entry_at(struct index_state *, int pos, const char *new_name);
extern int remove_index_entry_at(struct index_state *, int pos);
extern void remove_marked_cache_entries(struct index_state *istate);
extern int remove_file_from_index(struct index_state *, const char *path);
#define ADD_CACHE_VERBOSE 1
#define ADD_CACHE_PRETEND 2
#define ADD_CACHE_IGNORE_ERRORS	4
#define ADD_CACHE_IGNORE_REMOVAL 8
#define ADD_CACHE_INTENT 16
extern int add_to_index(struct index_state *, const char *path, struct stat *, int flags);
extern int add_file_to_index(struct index_state *, const char *path, int flags);
extern struct cache_entry *make_cache_entry(unsigned int mode, const unsigned char *sha1, const char *path, int stage, int refresh);
extern int ce_same_name(struct cache_entry *a, struct cache_entry *b);
extern int index_name_is_other(const struct index_state *, const char *, int);

/* do stat comparison even if CE_VALID is true */
#define CE_MATCH_IGNORE_VALID		01
/* do not check the contents but report dirty on racily-clean entries */
#define CE_MATCH_RACY_IS_DIRTY		02
/* do stat comparison even if CE_SKIP_WORKTREE is true */
#define CE_MATCH_IGNORE_SKIP_WORKTREE	04
extern int ie_match_stat(const struct index_state *, struct cache_entry *, struct stat *, unsigned int);
extern int ie_modified(const struct index_state *, struct cache_entry *, struct stat *, unsigned int);

extern int ce_path_match(const struct cache_entry *ce, const char **pathspec);
extern int index_fd(unsigned char *sha1, int fd, struct stat *st, int write_object, enum object_type type, const char *path);
extern int index_path(unsigned char *sha1, const char *path, struct stat *st, int write_object);
extern void fill_stat_cache_info(struct cache_entry *ce, struct stat *st);

#define REFRESH_REALLY		0x0001	/* ignore_valid */
#define REFRESH_UNMERGED	0x0002	/* allow unmerged */
#define REFRESH_QUIET		0x0004	/* be quiet about it */
#define REFRESH_IGNORE_MISSING	0x0008	/* ignore non-existent */
#define REFRESH_IGNORE_SUBMODULES	0x0010	/* ignore submodules */
#define REFRESH_IN_PORCELAIN	0x0020	/* user friendly output, not "needs update" */
extern int refresh_index(struct index_state *, unsigned int flags, const char **pathspec, char *seen, char *header_msg);

struct lock_file {
	struct lock_file *next;
	int fd;
	pid_t owner;
	char on_list;
	char filename[PATH_MAX];
};
#define LOCK_DIE_ON_ERROR 1
#define LOCK_NODEREF 2
extern int unable_to_lock_error(const char *path, int err);
extern NORETURN void unable_to_lock_index_die(const char *path, int err);
extern int hold_lock_file_for_update(struct lock_file *, const char *path, int);
extern int hold_lock_file_for_append(struct lock_file *, const char *path, int);
extern int commit_lock_file(struct lock_file *);

extern int hold_locked_index(struct lock_file *, int);
extern int commit_locked_index(struct lock_file *);
extern void set_alternate_index_output(const char *);
extern int close_lock_file(struct lock_file *);
extern void rollback_lock_file(struct lock_file *);
extern int delete_ref(const char *, const unsigned char *sha1, int delopt);

/* Environment bits from configuration mechanism */
extern int trust_executable_bit;
extern int trust_ctime;
extern int quote_path_fully;
extern int has_symlinks;
extern int ignore_case;
extern int assume_unchanged;
extern int prefer_symlink_refs;
extern int log_all_ref_updates;
extern int warn_ambiguous_refs;
extern int shared_repository;
extern const char *apply_default_whitespace;
extern const char *apply_default_ignorewhitespace;
extern int zlib_compression_level;
extern int core_compression_level;
extern int core_compression_seen;
extern size_t packed_git_window_size;
extern size_t packed_git_limit;
extern size_t delta_base_cache_limit;
extern int auto_crlf;
extern int read_replace_refs;
extern int fsync_object_files;
extern int core_preload_index;
extern int core_apply_sparse_checkout;

enum safe_crlf {
	SAFE_CRLF_FALSE = 0,
	SAFE_CRLF_FAIL = 1,
	SAFE_CRLF_WARN = 2,
};

extern enum safe_crlf safe_crlf;

enum branch_track {
	BRANCH_TRACK_UNSPECIFIED = -1,
	BRANCH_TRACK_NEVER = 0,
	BRANCH_TRACK_REMOTE,
	BRANCH_TRACK_ALWAYS,
	BRANCH_TRACK_EXPLICIT,
	BRANCH_TRACK_OVERRIDE,
};

enum rebase_setup_type {
	AUTOREBASE_NEVER = 0,
	AUTOREBASE_LOCAL,
	AUTOREBASE_REMOTE,
	AUTOREBASE_ALWAYS,
};

enum push_default_type {
	PUSH_DEFAULT_NOTHING = 0,
	PUSH_DEFAULT_MATCHING,
	PUSH_DEFAULT_TRACKING,
	PUSH_DEFAULT_CURRENT,
};

extern enum branch_track git_branch_track;
extern enum rebase_setup_type autorebase;
extern enum push_default_type push_default;

enum object_creation_mode {
	OBJECT_CREATION_USES_HARDLINKS = 0,
	OBJECT_CREATION_USES_RENAMES = 1,
};

extern enum object_creation_mode object_creation_mode;

extern char *notes_ref_name;

extern int grafts_replace_parents;

#define GIT_REPO_VERSION 0
extern int repository_format_version;
extern int check_repository_format(void);

#define MTIME_CHANGED	0x0001
#define CTIME_CHANGED	0x0002
#define OWNER_CHANGED	0x0004
#define MODE_CHANGED    0x0008
#define INODE_CHANGED   0x0010
#define DATA_CHANGED    0x0020
#define TYPE_CHANGED    0x0040

extern char *mksnpath(char *buf, size_t n, const char *fmt, ...)
	__attribute__((format (printf, 3, 4)));
extern char *git_snpath(char *buf, size_t n, const char *fmt, ...)
	__attribute__((format (printf, 3, 4)));
extern char *git_pathdup(const char *fmt, ...)
	__attribute__((format (printf, 1, 2)));

/* Return a statically allocated filename matching the sha1 signature */
extern char *mkpath(const char *fmt, ...) __attribute__((format (printf, 1, 2)));
extern char *git_path(const char *fmt, ...) __attribute__((format (printf, 1, 2)));
extern char *sha1_file_name(const unsigned char *sha1);
extern char *sha1_pack_name(const unsigned char *sha1);
extern char *sha1_pack_index_name(const unsigned char *sha1);
extern const char *find_unique_abbrev(const unsigned char *sha1, int);
extern const unsigned char null_sha1[20];
static inline int is_null_sha1(const unsigned char *sha1)
{
	return !memcmp(sha1, null_sha1, 20);
}
static inline int hashcmp(const unsigned char *sha1, const unsigned char *sha2)
{
	return memcmp(sha1, sha2, 20);
}
static inline void hashcpy(unsigned char *sha_dst, const unsigned char *sha_src)
{
	memcpy(sha_dst, sha_src, 20);
}
static inline void hashclr(unsigned char *hash)
{
	memset(hash, 0, 20);
}

#define EMPTY_TREE_SHA1_HEX \
	"4b825dc642cb6eb9a060e54bf8d69288fbee4904"
#define EMPTY_TREE_SHA1_BIN \
	 "\x4b\x82\x5d\xc6\x42\xcb\x6e\xb9\xa0\x60" \
	 "\xe5\x4b\xf8\xd6\x92\x88\xfb\xee\x49\x04"

int git_mkstemp(char *path, size_t n, const char *template);

int git_mkstemps(char *path, size_t n, const char *template, int suffix_len);

/* set default permissions by passing mode arguments to open(2) */
int git_mkstemps_mode(char *pattern, int suffix_len, int mode);
int git_mkstemp_mode(char *pattern, int mode);

/*
 * NOTE NOTE NOTE!!
 *
 * PERM_UMASK, OLD_PERM_GROUP and OLD_PERM_EVERYBODY enumerations must
 * not be changed. Old repositories have core.sharedrepository written in
 * numeric format, and therefore these values are preserved for compatibility
 * reasons.
 */
enum sharedrepo {
	PERM_UMASK          = 0,
	OLD_PERM_GROUP      = 1,
	OLD_PERM_EVERYBODY  = 2,
	PERM_GROUP          = 0660,
	PERM_EVERYBODY      = 0664,
};
int git_config_perm(const char *var, const char *value);
int set_shared_perm(const char *path, int mode);
#define adjust_shared_perm(path) set_shared_perm((path), 0)
int safe_create_leading_directories(char *path);
int safe_create_leading_directories_const(const char *path);
extern char *expand_user_path(const char *path);
char *enter_repo(char *path, int strict);
static inline int is_absolute_path(const char *path)
{
	return path[0] == '/' || has_dos_drive_prefix(path);
}
int is_directory(const char *);
const char *make_absolute_path(const char *path);
const char *make_nonrelative_path(const char *path);
const char *make_relative_path(const char *abs, const char *base);
int normalize_path_copy(char *dst, const char *src);
int longest_ancestor_length(const char *path, const char *prefix_list);
char *strip_path_suffix(const char *path, const char *suffix);
int daemon_avoid_alias(const char *path);
int offset_1st_component(const char *path);

/* Read and unpack a sha1 file into memory, write memory to a sha1 file */
extern int sha1_object_info(const unsigned char *, unsigned long *);
extern void *read_sha1_file_repl(const unsigned char *sha1, enum object_type *type, unsigned long *size, const unsigned char **replacement);
static inline void *read_sha1_file(const unsigned char *sha1, enum object_type *type, unsigned long *size)
{
	return read_sha1_file_repl(sha1, type, size, NULL);
}
extern int hash_sha1_file(const void *buf, unsigned long len, const char *type, unsigned char *sha1);
extern int write_sha1_file(void *buf, unsigned long len, const char *type, unsigned char *return_sha1);
extern int pretend_sha1_file(void *, unsigned long, enum object_type, unsigned char *);
extern int force_object_loose(const unsigned char *sha1, time_t mtime);

/* global flag to enable extra checks when accessing packed objects */
extern int do_check_packed_object_crc;

extern int check_sha1_signature(const unsigned char *sha1, void *buf, unsigned long size, const char *type);

extern int move_temp_to_file(const char *tmpfile, const char *filename);

extern int has_sha1_pack(const unsigned char *sha1);
extern int has_sha1_file(const unsigned char *sha1);
extern int has_loose_object_nonlocal(const unsigned char *sha1);

extern int has_pack_index(const unsigned char *sha1);

extern const signed char hexval_table[256];
static inline unsigned int hexval(unsigned char c)
{
	return hexval_table[c];
}

/* Convert to/from hex/sha1 representation */
#define MINIMUM_ABBREV 4
#define DEFAULT_ABBREV 7

extern int get_sha1(const char *str, unsigned char *sha1);
extern int get_sha1_with_mode_1(const char *str, unsigned char *sha1, unsigned *mode, int gently, const char *prefix);
static inline int get_sha1_with_mode(const char *str, unsigned char *sha1, unsigned *mode)
{
	return get_sha1_with_mode_1(str, sha1, mode, 1, NULL);
}
extern int get_sha1_hex(const char *hex, unsigned char *sha1);
extern char *sha1_to_hex(const unsigned char *sha1);	/* static buffer result! */
extern int read_ref(const char *filename, unsigned char *sha1);
extern const char *resolve_ref(const char *path, unsigned char *sha1, int, int *);
extern int dwim_ref(const char *str, int len, unsigned char *sha1, char **ref);
extern int dwim_log(const char *str, int len, unsigned char *sha1, char **ref);
extern int interpret_branch_name(const char *str, struct strbuf *);
extern int get_sha1_mb(const char *str, unsigned char *sha1);

extern int refname_match(const char *abbrev_name, const char *full_name, const char **rules);
extern const char *ref_rev_parse_rules[];
extern const char *ref_fetch_rules[];

extern int create_symref(const char *ref, const char *refs_heads_master, const char *logmsg);
extern int validate_headref(const char *ref);

extern int base_name_compare(const char *name1, int len1, int mode1, const char *name2, int len2, int mode2);
extern int df_name_compare(const char *name1, int len1, int mode1, const char *name2, int len2, int mode2);
extern int cache_name_compare(const char *name1, int len1, const char *name2, int len2);

extern void *read_object_with_reference(const unsigned char *sha1,
					const char *required_type,
					unsigned long *size,
					unsigned char *sha1_ret);

extern struct object *peel_to_type(const char *name, int namelen,
				   struct object *o, enum object_type);

enum date_mode {
	DATE_NORMAL = 0,
	DATE_RELATIVE,
	DATE_SHORT,
	DATE_LOCAL,
	DATE_ISO8601,
	DATE_RFC2822,
	DATE_RAW
};

const char *show_date(unsigned long time, int timezone, enum date_mode mode);
const char *show_date_relative(unsigned long time, int tz,
			       const struct timeval *now,
			       char *timebuf,
			       size_t timebuf_size);
int parse_date(const char *date, char *buf, int bufsize);
void datestamp(char *buf, int bufsize);
#define approxidate(s) approxidate_careful((s), NULL)
unsigned long approxidate_careful(const char *, int *);
unsigned long approxidate_relative(const char *date, const struct timeval *now);
enum date_mode parse_date_format(const char *format);

#define IDENT_WARN_ON_NO_NAME  1
#define IDENT_ERROR_ON_NO_NAME 2
#define IDENT_NO_DATE	       4
extern const char *git_author_info(int);
extern const char *git_committer_info(int);
extern const char *fmt_ident(const char *name, const char *email, const char *date_str, int);
extern const char *fmt_name(const char *name, const char *email);
extern const char *git_editor(void);
extern const char *git_pager(int stdout_is_tty);

struct checkout {
	const char *base_dir;
	int base_dir_len;
	unsigned force:1,
		 quiet:1,
		 not_new:1,
		 refresh_cache:1;
};

extern int checkout_entry(struct cache_entry *ce, const struct checkout *state, char *topath);

struct cache_def {
	char path[PATH_MAX + 1];
	int len;
	int flags;
	int track_flags;
	int prefix_len_stat_func;
};

extern int has_symlink_leading_path(const char *name, int len);
extern int threaded_has_symlink_leading_path(struct cache_def *, const char *, int);
extern int has_symlink_or_noent_leading_path(const char *name, int len);
extern int has_dirs_only_path(const char *name, int len, int prefix_len);
extern void schedule_dir_for_removal(const char *name, int len);
extern void remove_scheduled_dirs(void);

extern struct alternate_object_database {
	struct alternate_object_database *next;
	char *name;
	char base[FLEX_ARRAY]; /* more */
} *alt_odb_list;
extern void prepare_alt_odb(void);
extern void add_to_alternates_file(const char *reference);
typedef int alt_odb_fn(struct alternate_object_database *, void *);
extern void foreach_alt_odb(alt_odb_fn, void*);

struct pack_window {
	struct pack_window *next;
	unsigned char *base;
	off_t offset;
	size_t len;
	unsigned int last_used;
	unsigned int inuse_cnt;
};

extern struct packed_git {
	struct packed_git *next;
	struct pack_window *windows;
	off_t pack_size;
	const void *index_data;
	size_t index_size;
	uint32_t num_objects;
	uint32_t num_bad_objects;
	unsigned char *bad_object_sha1;
	int index_version;
	time_t mtime;
	int pack_fd;
	unsigned pack_local:1,
		 pack_keep:1;
	unsigned char sha1[20];
	/* something like ".git/objects/pack/xxxxx.pack" */
	char pack_name[FLEX_ARRAY]; /* more */
} *packed_git;

struct pack_entry {
	off_t offset;
	unsigned char sha1[20];
	struct packed_git *p;
};

struct ref {
	struct ref *next;
	unsigned char old_sha1[20];
	unsigned char new_sha1[20];
	char *symref;
	unsigned int force:1,
		merge:1,
		nonfastforward:1,
		deletion:1;
	enum {
		REF_STATUS_NONE = 0,
		REF_STATUS_OK,
		REF_STATUS_REJECT_NONFASTFORWARD,
		REF_STATUS_REJECT_NODELETE,
		REF_STATUS_UPTODATE,
		REF_STATUS_REMOTE_REJECT,
		REF_STATUS_EXPECTING_REPORT,
	} status;
	char *remote_status;
	struct ref *peer_ref; /* when renaming */
	char name[FLEX_ARRAY]; /* more */
};

#define REF_NORMAL	(1u << 0)
#define REF_HEADS	(1u << 1)
#define REF_TAGS	(1u << 2)

extern struct ref *find_ref_by_name(const struct ref *list, const char *name);

#define CONNECT_VERBOSE       (1u << 0)
extern char *git_getpass(const char *prompt);
extern struct child_process *git_connect(int fd[2], const char *url, const char *prog, int flags);
extern int finish_connect(struct child_process *conn);
extern int path_match(const char *path, int nr, char **match);
struct extra_have_objects {
	int nr, alloc;
	unsigned char (*array)[20];
};
extern struct ref **get_remote_heads(int in, struct ref **list, int nr_match, char **match, unsigned int flags, struct extra_have_objects *);
extern int server_supports(const char *feature);

extern struct packed_git *parse_pack_index(unsigned char *sha1);

extern void prepare_packed_git(void);
extern void reprepare_packed_git(void);
extern void install_packed_git(struct packed_git *pack);

extern struct packed_git *find_sha1_pack(const unsigned char *sha1,
					 struct packed_git *packs);

extern void pack_report(void);
extern int open_pack_index(struct packed_git *);
extern unsigned char *use_pack(struct packed_git *, struct pack_window **, off_t, unsigned int *);
extern void close_pack_windows(struct packed_git *);
extern void unuse_pack(struct pack_window **);
extern void free_pack_by_name(const char *);
extern void clear_delta_base_cache(void);
extern struct packed_git *add_packed_git(const char *, int, int);
extern const unsigned char *nth_packed_object_sha1(struct packed_git *, uint32_t);
extern off_t nth_packed_object_offset(const struct packed_git *, uint32_t);
extern off_t find_pack_entry_one(const unsigned char *, struct packed_git *);
extern void *unpack_entry(struct packed_git *, off_t, enum object_type *, unsigned long *);
extern unsigned long unpack_object_header_buffer(const unsigned char *buf, unsigned long len, enum object_type *type, unsigned long *sizep);
extern unsigned long get_size_from_delta(struct packed_git *, struct pack_window **, off_t);
extern const char *packed_object_info_detail(struct packed_git *, off_t, unsigned long *, unsigned long *, unsigned int *, unsigned char *);

/* Dumb servers support */
extern int update_server_info(int);

typedef int (*config_fn_t)(const char *, const char *, void *);
extern int git_default_config(const char *, const char *, void *);
extern int git_config_from_file(config_fn_t fn, const char *, void *);
extern int git_config(config_fn_t fn, void *);
extern int git_parse_ulong(const char *, unsigned long *);
extern int git_config_int(const char *, const char *);
extern unsigned long git_config_ulong(const char *, const char *);
extern int git_config_bool_or_int(const char *, const char *, int *);
extern int git_config_bool(const char *, const char *);
extern int git_config_maybe_bool(const char *, const char *);
extern int git_config_string(const char **, const char *, const char *);
extern int git_config_pathname(const char **, const char *, const char *);
extern int git_config_set(const char *, const char *);
extern int git_config_set_multivar(const char *, const char *, const char *, int);
extern int git_config_rename_section(const char *, const char *);
extern const char *git_etc_gitconfig(void);
extern int check_repository_format_version(const char *var, const char *value, void *cb);
extern int git_config_system(void);
extern int git_config_global(void);
extern int config_error_nonbool(const char *);
extern const char *config_exclusive_filename;

#define MAX_GITNAME (1000)
extern char git_default_email[MAX_GITNAME];
extern char git_default_name[MAX_GITNAME];
#define IDENT_NAME_GIVEN 01
#define IDENT_MAIL_GIVEN 02
#define IDENT_ALL_GIVEN (IDENT_NAME_GIVEN|IDENT_MAIL_GIVEN)
extern int user_ident_explicitly_given;
extern int user_ident_sufficiently_given(void);

extern const char *git_commit_encoding;
extern const char *git_log_output_encoding;
extern const char *git_mailmap_file;

/* IO helper functions */
extern void maybe_flush_or_die(FILE *, const char *);
extern int copy_fd(int ifd, int ofd);
extern int copy_file(const char *dst, const char *src, int mode);
extern int copy_file_with_time(const char *dst, const char *src, int mode);
extern void write_or_die(int fd, const void *buf, size_t count);
extern int write_or_whine(int fd, const void *buf, size_t count, const char *msg);
extern int write_or_whine_pipe(int fd, const void *buf, size_t count, const char *msg);
extern void fsync_or_die(int fd, const char *);

extern ssize_t read_in_full(int fd, void *buf, size_t count);
extern ssize_t write_in_full(int fd, const void *buf, size_t count);
static inline ssize_t write_str_in_full(int fd, const char *str)
{
	return write_in_full(fd, str, strlen(str));
}

/* pager.c */
extern void setup_pager(void);
extern const char *pager_program;
extern int pager_in_use(void);
extern int pager_use_color;

extern const char *editor_program;
extern const char *excludes_file;

/* base85 */
int decode_85(char *dst, const char *line, int linelen);
void encode_85(char *buf, const unsigned char *data, int bytes);

/* alloc.c */
extern void *alloc_blob_node(void);
extern void *alloc_tree_node(void);
extern void *alloc_commit_node(void);
extern void *alloc_tag_node(void);
extern void *alloc_object_node(void);
extern void alloc_report(void);

/* trace.c */
__attribute__((format (printf, 1, 2)))
extern void trace_printf(const char *format, ...);
__attribute__((format (printf, 2, 3)))
extern void trace_argv_printf(const char **argv, const char *format, ...);

/* convert.c */
/* returns 1 if *dst was used */
extern int convert_to_git(const char *path, const char *src, size_t len,
                          struct strbuf *dst, enum safe_crlf checksafe);
extern int convert_to_working_tree(const char *path, const char *src, size_t len, struct strbuf *dst);

/* add */
/*
 * return 0 if success, 1 - if addition of a file failed and
 * ADD_FILES_IGNORE_ERRORS was specified in flags
 */
int add_files_to_cache(const char *prefix, const char **pathspec, int flags);

/* diff.c */
extern int diff_auto_refresh_index;

/* match-trees.c */
void shift_tree(const unsigned char *, const unsigned char *, unsigned char *, int);
void shift_tree_by(const unsigned char *, const unsigned char *, unsigned char *, const char *);

/*
 * whitespace rules.
 * used by both diff and apply
 */
#define WS_BLANK_AT_EOL         01
#define WS_SPACE_BEFORE_TAB	02
#define WS_INDENT_WITH_NON_TAB	04
#define WS_CR_AT_EOL           010
#define WS_BLANK_AT_EOF        020
#define WS_TRAILING_SPACE      (WS_BLANK_AT_EOL|WS_BLANK_AT_EOF)
#define WS_DEFAULT_RULE (WS_TRAILING_SPACE|WS_SPACE_BEFORE_TAB)
extern unsigned whitespace_rule_cfg;
extern unsigned whitespace_rule(const char *);
extern unsigned parse_whitespace_rule(const char *);
extern unsigned ws_check(const char *line, int len, unsigned ws_rule);
extern void ws_check_emit(const char *line, int len, unsigned ws_rule, FILE *stream, const char *set, const char *reset, const char *ws);
extern char *whitespace_error_string(unsigned ws);
extern int ws_fix_copy(char *, const char *, int, unsigned, int *);
extern int ws_blank_line(const char *line, int len, unsigned ws_rule);

/* ls-files */
int report_path_error(const char *ps_matched, const char **pathspec, int prefix_offset);
void overlay_tree_on_cache(const char *tree_name, const char *prefix);

char *alias_lookup(const char *alias);
int split_cmdline(char *cmdline, const char ***argv);

<<<<<<< HEAD
/* builtin/merge.c */
int checkout_fast_forward(const unsigned char *from, const unsigned char *to);
=======
/* git.c */
struct startup_info {
	const char *prefix;
	int have_repository;
};
extern struct startup_info *startup_info;
>>>>>>> 8dfa51b6

#endif /* CACHE_H */<|MERGE_RESOLUTION|>--- conflicted
+++ resolved
@@ -1059,16 +1059,14 @@
 char *alias_lookup(const char *alias);
 int split_cmdline(char *cmdline, const char ***argv);
 
-<<<<<<< HEAD
 /* builtin/merge.c */
 int checkout_fast_forward(const unsigned char *from, const unsigned char *to);
-=======
+
 /* git.c */
 struct startup_info {
 	const char *prefix;
 	int have_repository;
 };
 extern struct startup_info *startup_info;
->>>>>>> 8dfa51b6
 
 #endif /* CACHE_H */