--- conflicted
+++ resolved
@@ -1675,11 +1675,7 @@
 	return 0;
 }
 
-<<<<<<< HEAD
-void diff_free_filespec_data_large(struct diff_filespec *s)
-=======
 void diff_free_filespec_blob(struct diff_filespec *s)
->>>>>>> 4c75136f
 {
 	if (s->should_free)
 		free(s->data);
@@ -1694,11 +1690,7 @@
 
 void diff_free_filespec_data(struct diff_filespec *s)
 {
-<<<<<<< HEAD
-	diff_free_filespec_data_large(s);
-=======
 	diff_free_filespec_blob(s);
->>>>>>> 4c75136f
 	free(s->cnt_data);
 	s->cnt_data = NULL;
 }
